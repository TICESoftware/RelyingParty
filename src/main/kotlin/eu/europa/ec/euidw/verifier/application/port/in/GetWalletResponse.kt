package eu.europa.ec.euidw.verifier.application.port.`in`

import eu.europa.ec.euidw.prex.PresentationSubmission
import eu.europa.ec.euidw.verifier.application.port.`in`.QueryResponse.*
import eu.europa.ec.euidw.verifier.application.port.out.persistence.LoadPresentationById
import eu.europa.ec.euidw.verifier.domain.*
import kotlinx.serialization.SerialName
import kotlinx.serialization.Serializable
import kotlinx.serialization.json.JsonObject

/**
<<<<<<< HEAD
 * Represent the [WalletResponse] as returned by the wallet
 */
@Serializable
@SerialName("wallet_response")
data class WalletResponseTO(
    @SerialName("id_token") val idToken: String? = null,
    @SerialName("vp_token") val vpToken: JsonObject? = null,
    @SerialName("presentation_submission") val presentationSubmission: PresentationSubmission? = null,
    @SerialName("error") val error: String? = null,
    @SerialName("error_description") val errorDescription: String? = null,
)

private fun WalletResponse.toTO(): WalletResponseTO {
    return when (this) {
        is WalletResponse.IdToken -> WalletResponseTO(idToken = idToken)
        is WalletResponse.VpToken -> WalletResponseTO(
            vpToken = vpToken,
            presentationSubmission = presentationSubmission)
        is WalletResponse.IdAndVpToken -> WalletResponseTO(
            idToken = idToken,
            vpToken = vpToken,
            presentationSubmission = presentationSubmission)
    }
}
/**
 * Given a [RequestId] returns the [AuthorisationResponse]
=======
 * Given a [RequestId] returns the [WalletResponse]
>>>>>>> 87b0d352
 */
interface GetWalletResponse {
    suspend operator fun invoke(presentationId: PresentationId): QueryResponse<WalletResponseTO>
}

class GetWalletResponseLive(
    private val loadPresentationById: LoadPresentationById
) : GetWalletResponse {
    override suspend fun invoke(presentationId: PresentationId): QueryResponse<WalletResponseTO> {
        fun foundSubmittedOrInvalid(p: Presentation.Submitted) = Found(p.walletResponse.toTO())

        return when (val presentation = loadPresentationById(presentationId)) {
            null -> NotFound
            is Presentation.Submitted -> foundSubmittedOrInvalid(presentation)
            else -> InvalidState
        }
    }
}<|MERGE_RESOLUTION|>--- conflicted
+++ resolved
@@ -9,7 +9,6 @@
 import kotlinx.serialization.json.JsonObject
 
 /**
-<<<<<<< HEAD
  * Represent the [WalletResponse] as returned by the wallet
  */
 @Serializable
@@ -32,13 +31,13 @@
             idToken = idToken,
             vpToken = vpToken,
             presentationSubmission = presentationSubmission)
+        is WalletResponse.Error -> WalletResponseTO(
+            error = value,
+            errorDescription = description)
     }
 }
 /**
- * Given a [RequestId] returns the [AuthorisationResponse]
-=======
  * Given a [RequestId] returns the [WalletResponse]
->>>>>>> 87b0d352
  */
 interface GetWalletResponse {
     suspend operator fun invoke(presentationId: PresentationId): QueryResponse<WalletResponseTO>
