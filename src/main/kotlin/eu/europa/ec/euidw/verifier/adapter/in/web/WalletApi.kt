package eu.europa.ec.euidw.verifier.adapter.`in`.web

import com.nimbusds.jose.jwk.JWKSet
import com.nimbusds.jose.jwk.RSAKey
import eu.europa.ec.euidw.prex.PresentationDefinition
import eu.europa.ec.euidw.prex.PresentationExchange
import eu.europa.ec.euidw.verifier.application.port.`in`.*
import eu.europa.ec.euidw.verifier.application.port.`in`.QueryResponse.*
import eu.europa.ec.euidw.verifier.domain.EmbedOption
import eu.europa.ec.euidw.verifier.domain.RequestId
import kotlinx.coroutines.reactor.awaitSingle
import kotlinx.serialization.json.Json
import kotlinx.serialization.json.JsonObject
import kotlinx.serialization.json.jsonObject
import org.slf4j.Logger
import org.slf4j.LoggerFactory
import org.springframework.http.MediaType
import org.springframework.util.LinkedMultiValueMap
import org.springframework.util.MultiValueMap
import org.springframework.web.reactive.function.server.*
import org.springframework.web.reactive.function.server.ServerResponse.*
import org.springframework.web.util.DefaultUriBuilderFactory
import java.net.URL

/**
 * The WEB API available to the wallet
 */
class WalletApi(
    private val getRequestObject: GetRequestObject,
    private val getPresentationDefinition: GetPresentationDefinition,
    private val postWalletResponse: PostWalletResponse,
    private val rsaKey: RSAKey
) {

    private val logger : Logger = LoggerFactory.getLogger(WalletApi::class.java)

    /**
     * The routes available to the wallet
     */
    val route = coRouter {
        GET(requestJwtPath, this@WalletApi::handleGetRequestObject)
        GET(presentationDefinitionPath, this@WalletApi::handleGetPresentationDefinition)
        POST(walletResponsePath,
            //accept(MediaType.APPLICATION_FORM_URLENCODED),
            this@WalletApi::handlePostWalletResponse)
        GET(getPublicJwkSetPath) { _-> handleGetPublicJwkSet() }
    }

    /**
     * Handles a request placed by the wallet, in order to obtain
     * the Request Object of the presentation.
     * If found, the Request Object will be returned as JWT
     */
    private suspend fun handleGetRequestObject(req: ServerRequest): ServerResponse {

        suspend fun requestObjectFound(jwt: String) =
            ok().contentType(MediaType.parseMediaType("application/oauth-authz-req+jwt"))
                .bodyValueAndAwait(jwt)

        val requestId = req.requestId()

        return when (val result = getRequestObject(requestId)) {
            is Found -> requestObjectFound(result.value)
            is NotFound -> notFound().buildAndAwait()
            is InvalidState -> badRequest().buildAndAwait()
        }
    }

    /**
     * Handles a request placed by wallet, in order to obtain
     * the [PresentationDefinition] of the presentation
     */
    private suspend fun handleGetPresentationDefinition(req: ServerRequest): ServerResponse {

        suspend fun pdFound(pd: PresentationDefinition) = ok().json().bodyValueAndAwait(pd)

        val requestId = req.requestId()

        return when (val result = getPresentationDefinition(requestId)) {
            is NotFound -> notFound().buildAndAwait()
            is InvalidState -> badRequest().buildAndAwait()
            is Found -> pdFound(result.value)
        }

    }

    /**
     * Handles a POST request placed by the wallet, in order to submit
     * the [AuthorisationResponse], containing the id_token, presentation_submission
     * and the verifiableCredentials
     */
    private suspend fun handlePostWalletResponse(req: ServerRequest): ServerResponse {

        suspend fun walletResponseStored() = ok().buildAndAwait()

        suspend fun notFound() = ServerResponse.notFound().buildAndAwait()

        suspend fun failed() = badRequest().buildAndAwait()

        val input = with(req.awaitFormData()) {
            logger.info("formData: $this")
            AuthorisationResponseTO(
                state = getFirst("state"),
                idToken = getFirst("id_token"),
                vpToken = getFirst("vp_token")?.let { Json.parseToJsonElement(it).jsonObject},
                presentationSubmission = getFirst("presentation_submission")?.let { PresentationExchange.jsonParser.decodePresentationSubmission(it).getOrThrow()},
                error = getFirst("error"),
                errorDescription = getFirst("error_description")
            )
        }

<<<<<<< HEAD
        val input = AuthorisationResponseTO(
            idToken = formData.getFirst("idToken"),
            state = formData.getFirst("state")!!,
            vpToken = formData.getFirst("vpToken")?.let { Json.parseToJsonElement(it).jsonObject},
            presentationSubmission = formData.getFirst("presentationSubmission")?.let { PresentationExchange.jsonParser.decodePresentationSubmission(it).getOrThrow()}
        )

=======
>>>>>>> 87b0d352
        return when (postWalletResponse(input)) {
            is Found -> walletResponseStored()
            is NotFound -> notFound()
            else -> failed()
        }
    }

    private suspend fun handleGetPublicJwkSet(): ServerResponse {
        val publicJwkSet = JWKSet(rsaKey).toJSONObject(true)
        return ok()
            .contentType(MediaType.parseMediaType(JWKSet.MIME_TYPE))
            .bodyValueAndAwait(publicJwkSet)

    }

    companion object {
        const val getPublicJwkSetPath = "/wallet/public-keys.json"

        /**
         * Path template for the route for
         * getting the presentation's request object
         */
        const val requestJwtPath = "/wallet/request.jwt/{requestId}"

        /**
         * Path template for the route for
         * getting the presentation definition
         */
        const val presentationDefinitionPath = "/wallet/pd/{requestId}"

        /**
         * Path template for the route for
         * posting the Authorisation Response
         */
        const val walletResponsePath = "/wallet/direct_post"

        /**
         * Extracts from the request the [RequestId]
         */
        private fun ServerRequest.requestId() = RequestId(pathVariable("requestId"))

        fun requestJwtByReference(baseUrl: String): EmbedOption.ByReference<RequestId> =
            urlBuilder(baseUrl = baseUrl, pathTemplate = requestJwtPath)

        fun presentationDefinitionByReference(baseUrl: String): EmbedOption.ByReference<RequestId> =
            urlBuilder(baseUrl = baseUrl, pathTemplate = presentationDefinitionPath)

        fun publicJwkSet(baseUrl: String): EmbedOption.ByReference<Any> = EmbedOption.ByReference{ _ ->
            DefaultUriBuilderFactory(baseUrl)
                .uriString(getPublicJwkSetPath)
                .build()
                .toURL()
        }

        fun directPost(baseUrl: String): URL =
            DefaultUriBuilderFactory(baseUrl)
                .uriString(walletResponsePath)
                .build()
                .toURL()

        private fun urlBuilder(
            baseUrl: String,
            pathTemplate: String
        ) = EmbedOption.byReference<RequestId> { requestId ->
            DefaultUriBuilderFactory(baseUrl)
                .uriString(pathTemplate)
                .build(requestId.value)
                .toURL()
        }
    }
}


<|MERGE_RESOLUTION|>--- conflicted
+++ resolved
@@ -109,16 +109,6 @@
             )
         }
 
-<<<<<<< HEAD
-        val input = AuthorisationResponseTO(
-            idToken = formData.getFirst("idToken"),
-            state = formData.getFirst("state")!!,
-            vpToken = formData.getFirst("vpToken")?.let { Json.parseToJsonElement(it).jsonObject},
-            presentationSubmission = formData.getFirst("presentationSubmission")?.let { PresentationExchange.jsonParser.decodePresentationSubmission(it).getOrThrow()}
-        )
-
-=======
->>>>>>> 87b0d352
         return when (postWalletResponse(input)) {
             is Found -> walletResponseStored()
             is NotFound -> notFound()
